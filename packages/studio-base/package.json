--- conflicted
+++ resolved
@@ -1,10 +1,6 @@
 {
   "name": "@foxglove/studio-base",
-<<<<<<< HEAD
-  "version": "0.13.2-dev",
-=======
   "version": "0.13.3-dev",
->>>>>>> b83b0c7e
   "description": "Core components of Foxglove Studio",
   "license": "MPL-2.0",
   "repository": {
