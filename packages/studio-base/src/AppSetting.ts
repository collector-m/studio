--- conflicted
+++ resolved
@@ -10,11 +10,8 @@
   TIMEZONE = "timezone",
   UNLIMITED_MEMORY_CACHE = "experimental.unlimited-memory-cache",
   SHOW_DEBUG_PANELS = "showDebugPanels",
-<<<<<<< HEAD
   HIDE_SIGN_IN_PROMPT = "hideSignInPrompt",
-=======
   ENABLE_FIELD_MATCHING = "enableFieldMatching",
->>>>>>> ee6a7565
   ENABLE_LAYOUT_DEBUGGING = "enableLayoutDebugging",
   ENABLE_DRAWING_POLYGONS = "enableDrawingPolygons",
   ENABLE_LEGACY_PLOT_PANEL = "enableLegacyPlotPanel",
